// Copyright (c) 2016 Uber Technologies, Inc.
//
// Permission is hereby granted, free of charge, to any person obtaining a copy
// of this software and associated documentation files (the "Software"), to deal
// in the Software without restriction, including without limitation the rights
// to use, copy, modify, merge, publish, distribute, sublicense, and/or sell
// copies of the Software, and to permit persons to whom the Software is
// furnished to do so, subject to the following conditions:
//
// The above copyright notice and this permission notice shall be included in
// all copies or substantial portions of the Software.
//
// THE SOFTWARE IS PROVIDED "AS IS", WITHOUT WARRANTY OF ANY KIND, EXPRESS OR
// IMPLIED, INCLUDING BUT NOT LIMITED TO THE WARRANTIES OF MERCHANTABILITY,
// FITNESS FOR A PARTICULAR PURPOSE AND NONINFRINGEMENT. IN NO EVENT SHALL THE
// AUTHORS OR COPYRIGHT HOLDERS BE LIABLE FOR ANY CLAIM, DAMAGES OR OTHER
// LIABILITY, WHETHER IN AN ACTION OF CONTRACT, TORT OR OTHERWISE, ARISING FROM,
// OUT OF OR IN CONNECTION WITH THE SOFTWARE OR THE USE OR OTHER DEALINGS IN
// THE SOFTWARE.

package zap

import (
	"os"
	"time"
)

// For tests.
var (
	_exit    = os.Exit
	_timeNow = time.Now
)

// A Logger enables leveled, structured logging. All methods are safe for
// concurrent use.
type Logger interface {
<<<<<<< HEAD
	// Create a child logger, and optionally add some context to that logger.
=======
	// Check the minimum enabled log level.
	Level() Level
	// Change the level of this logger, as well as all its ancestors and
	// descendants. This makes it easy to change the log level at runtime
	// without restarting your application.
	SetLevel(Level)

	// Create a child logger, and optionally add some context to it.
>>>>>>> 7bdb6bc8
	With(...Field) Logger

	// Create a child logger, and opitonally change some Options on it.
	WithOptions(...Option) Logger

	// Check returns a CheckedMessage if logging a message at the specified level
	// is enabled. It's a completely optional optimization; in high-performance
	// applications, Check can help avoid allocating a slice to hold fields.
	//
	// See CheckedMessage for an example.
	Check(Level, string) *CheckedMessage

	// Log a message at the given level. Messages include any context that's
	// accumulated on the logger, as well as any fields added at the log site.
	//
	// Calling Panic should panic() and calling Fatal should terminate the
	// process, but calling Log(PanicLevel, ...) or Log(FatalLevel, ...) should
	// not. It may not be possible for compatibility wrappers to comply with
	// this last part (e.g. the bark wrapper).
	Log(Level, string, ...Field)
	Debug(string, ...Field)
	Info(string, ...Field)
	Warn(string, ...Field)
	Error(string, ...Field)
	Panic(string, ...Field)
	Fatal(string, ...Field)
	// If the logger is in development mode (via the Development option), DFatal
	// logs at the Fatal level. Otherwise, it logs at the Error level.
	DFatal(string, ...Field)
}

type logger struct{ Meta }

// New constructs a logger that uses the provided encoder. By default, the
// logger will write Info logs or higher to standard out. Any errors during logging
// will be written to standard error.
//
// Options can change the log level, the output location, the initial fields
// that should be added as context, and many other behaviors.
func New(enc Encoder, options ...Option) Logger {
	return &logger{
		Meta: MakeMeta(enc, options...),
	}
}

func (log *logger) With(fields ...Field) Logger {
	clone := &logger{
		Meta: log.Meta.Clone(),
	}
	addFields(clone.Encoder, fields)
	return clone
}

func (log *logger) WithOptions(options ...Option) Logger {
	return &logger{
		Meta: log.Meta.Configure(options...),
	}
}

func (log *logger) Check(lvl Level, msg string) *CheckedMessage {
	return log.Meta.Check(log, lvl, msg)
}

func (log *logger) Log(lvl Level, msg string, fields ...Field) {
	log.log(lvl, msg, fields)
}

func (log *logger) Debug(msg string, fields ...Field) {
	log.log(DebugLevel, msg, fields)
}

func (log *logger) Info(msg string, fields ...Field) {
	log.log(InfoLevel, msg, fields)
}

func (log *logger) Warn(msg string, fields ...Field) {
	log.log(WarnLevel, msg, fields)
}

func (log *logger) Error(msg string, fields ...Field) {
	log.log(ErrorLevel, msg, fields)
}

func (log *logger) Panic(msg string, fields ...Field) {
	log.log(PanicLevel, msg, fields)
	panic(msg)
}

func (log *logger) Fatal(msg string, fields ...Field) {
	log.log(FatalLevel, msg, fields)
	_exit(1)
}

func (log *logger) DFatal(msg string, fields ...Field) {
	if log.Development {
		log.Fatal(msg, fields...)
		return
	}
	log.Error(msg, fields...)
}

func (log *logger) log(lvl Level, msg string, fields []Field) {
	if !log.Meta.Enabled(lvl) {
		return
	}

	msg, enc := log.Encode(_timeNow().UTC(), lvl, msg, fields)
	if err := enc.WriteEntry(log.Output, msg, lvl, t); err != nil {
		log.InternalError("encoder", err)
	}
	enc.Free()

	if lvl > ErrorLevel {
		// Sync on Panic and Fatal, since they may crash the program.
		log.Output.Sync()
	}
}<|MERGE_RESOLUTION|>--- conflicted
+++ resolved
@@ -34,18 +34,7 @@
 // A Logger enables leveled, structured logging. All methods are safe for
 // concurrent use.
 type Logger interface {
-<<<<<<< HEAD
-	// Create a child logger, and optionally add some context to that logger.
-=======
-	// Check the minimum enabled log level.
-	Level() Level
-	// Change the level of this logger, as well as all its ancestors and
-	// descendants. This makes it easy to change the log level at runtime
-	// without restarting your application.
-	SetLevel(Level)
-
 	// Create a child logger, and optionally add some context to it.
->>>>>>> 7bdb6bc8
 	With(...Field) Logger
 
 	// Create a child logger, and opitonally change some Options on it.
